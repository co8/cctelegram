use teloxide::prelude::*;
use teloxide::types::{InlineKeyboardButton, InlineKeyboardMarkup, CallbackQuery, ReactionType, ParseMode};
use std::collections::HashSet;
use std::path::PathBuf;
use std::sync::{Arc, RwLock};
use anyhow::Result;
use tracing::{debug, info, warn, error};
use chrono::{Utc, TimeZone};
use chrono_tz::Tz;
use serde_json;
use tokio::fs;
use crate::events::types::{Event, EventType};
use crate::mcp::{McpIntegration, McpConfig};
use super::messages::{MessageFormatter, MessageStyle};
use super::rate_limiter::{RateLimiter, RateLimiterConfig};
use super::retry_handler::{RetryHandler, RetryConfig, CircuitBreakerConfig};
use crate::utils::errors::{BridgeError};

#[derive(Debug, Clone, PartialEq, serde::Serialize, serde::Deserialize)]
pub enum BridgeMode {
    Native,  // Default mode - at computer, use telegram for notifications only
    Nomad,   // Remote mode - use telegram for bidirectional communication
    Muted,   // Muted mode - disable all Telegram messaging
}

impl Default for BridgeMode {
    fn default() -> Self {
        BridgeMode::Native
    }
}

impl std::fmt::Display for BridgeMode {
    fn fmt(&self, f: &mut std::fmt::Formatter<'_>) -> std::fmt::Result {
        match self {
            BridgeMode::Native => write!(f, "native"),
            BridgeMode::Nomad => write!(f, "nomad"),
            BridgeMode::Muted => write!(f, "muted"),
        }
    }
}

pub struct TelegramBot {
    bot: Bot,
    allowed_users: HashSet<i64>,
    formatter: MessageFormatter,
    responses_dir: PathBuf,
    timezone: Tz,
    mcp_integration: Option<Arc<McpIntegration>>,
    rate_limiter: Option<Arc<RateLimiter>>,
    retry_handler: Arc<RetryHandler>,
    bridge_mode: Arc<RwLock<BridgeMode>>,
    mode_config_path: PathBuf,
}

#[derive(serde::Serialize)]
struct IncomingMessage {
    timestamp: String,
    user_id: i64,
    username: Option<String>,
    first_name: Option<String>,
    message_text: String,
    message_type: String,
}

#[derive(serde::Serialize)]
struct CallbackResponse {
    timestamp: String,
    user_id: i64,
    username: Option<String>,
    first_name: Option<String>,
    callback_data: String,
    original_message_id: Option<i32>,
    response_type: String,
}

#[derive(Debug)]
struct TaskMasterInfo {
    project_name: String,
    pending: u32,
    in_progress: u32,
    completed: u32,
    blocked: u32,
    total: u32,
    subtasks_total: u32,
    subtasks_completed: u32,
}

impl TelegramBot {
    /// Escape special characters for MarkdownV2
    fn escape_markdown_v2(text: &str) -> String {
        text.chars()
            .map(|c| match c {
                '_' | '*' | '[' | ']' | '(' | ')' | '~' | '`' | '>' | '#' | '+' | '-' | '=' | '|' | '{' | '}' | '.' | '!' | '\\' => {
                    format!("\\{}", c)
                }
                // Handle bullet points and other special Unicode characters
                '•' | '◦' | '▪' | '▫' | '‣' | '⁃' => {
                    format!("\\{}", c)
                }
                _ => c.to_string(),
            })
            .collect()
    }

    pub fn new(token: String, allowed_users: Vec<i64>, responses_dir: PathBuf, timezone: Tz) -> Self {
        let mode_config_path = responses_dir.join("bridge_mode.json");
        let bridge_mode = Self::load_mode_from_file(&mode_config_path).unwrap_or_default();
        
        Self {
            bot: Bot::new(token),
            allowed_users: allowed_users.into_iter().collect(),
            formatter: MessageFormatter::new(timezone),
            responses_dir,
            timezone,
            mcp_integration: None, // Initialize without MCP integration by default
            rate_limiter: None, // Initialize without rate limiter by default
            retry_handler: Arc::new(RetryHandler::new()),
            bridge_mode: Arc::new(RwLock::new(bridge_mode)),
            mode_config_path,
        }
    }

    pub fn new_with_style(token: String, allowed_users: Vec<i64>, responses_dir: PathBuf, timezone: Tz, message_style: MessageStyle) -> Self {
        let mode_config_path = responses_dir.join("bridge_mode.json");
        let bridge_mode = Self::load_mode_from_file(&mode_config_path).unwrap_or_default();
        
        Self {
            bot: Bot::new(token),
            allowed_users: allowed_users.into_iter().collect(),
            formatter: MessageFormatter::new_with_style(timezone, message_style),
            responses_dir,
            timezone,
            mcp_integration: None, // Initialize without MCP integration by default
            rate_limiter: None, // Initialize without rate limiter by default
            retry_handler: Arc::new(RetryHandler::new()),
            bridge_mode: Arc::new(RwLock::new(bridge_mode)),
            mode_config_path,
        }
    }

    /// Load bridge mode from config file
    fn load_mode_from_file(path: &PathBuf) -> Result<BridgeMode> {
        let contents = std::fs::read_to_string(path)?;
        let mode: BridgeMode = serde_json::from_str(&contents)?;
        Ok(mode)
    }

    /// Save bridge mode to config file
    async fn save_mode_to_file(&self) -> Result<()> {
        // Ensure parent directory exists
        if let Some(parent) = self.mode_config_path.parent() {
            fs::create_dir_all(parent).await?;
        }
        
        let bridge_mode = self.bridge_mode.read().unwrap().clone();
        let json_content = serde_json::to_string_pretty(&bridge_mode)?;
        fs::write(&self.mode_config_path, json_content).await?;
        info!("Bridge mode saved to: {}", self.mode_config_path.display());
        Ok(())
    }

    /// Set the bridge mode and persist it
    pub async fn set_bridge_mode(&self, mode: BridgeMode) -> Result<String> {
        let old_mode = {
            let current_mode = self.bridge_mode.read().unwrap();
            current_mode.clone()
        };
        
        // Update the mode
        {
            let mut bridge_mode = self.bridge_mode.write().unwrap();
            *bridge_mode = mode.clone();
        }
        
        // Persist the new mode
        if let Err(e) = self.save_mode_to_file().await {
            // Rollback on error
            let mut bridge_mode = self.bridge_mode.write().unwrap();
            *bridge_mode = old_mode;
            return Err(e);
        }

        let message = match mode {
            BridgeMode::Native => {
                "🏠 *Mode: Native*\n\n\
                You're back at your computer! Claude and CCTelegram will now use minimal Telegram responses.\n\n\
                • Notifications: ✅ Sent to Telegram\n\
                • Commands: 🚫 Use Claude Code directly\n\
                • Responses: ⚡ Minimal reactions only\n\n\
                💡 Use `/cct:nomad` when you're remote again.".to_string()
            }
            BridgeMode::Nomad => {
                "📱 *Mode: Nomad*\n\n\
                Remote mode activated! Claude and CCTelegram will provide full bidirectional communication via Telegram.\n\n\
                • Notifications: ✅ Sent to Telegram\n\
                • Commands: ✅ Available via Telegram\n\
                • Responses: 💬 Full interactive mode\n\n\
                💡 Use `/cct:native` when you return to your computer.".to_string()
            }
            BridgeMode::Muted => {
                "🔇 *Mode: Muted*\n\n\
                Silent mode activated! All Telegram messaging has been disabled.\n\n\
                • Notifications: 🚫 Disabled\n\
                • Commands: 🚫 Use Claude Code directly\n\
                • Responses: 🚫 All messaging stopped\n\n\
                💡 Use `/cct:native` or `/cct:nomad` to re-enable messaging.".to_string()
            }
        };
        
        info!("Bridge mode changed from {} to {}", old_mode, mode);
        Ok(message)
    }

    /// Get the current bridge mode
    pub fn get_bridge_mode(&self) -> BridgeMode {
        self.bridge_mode.read().unwrap().clone()
    }

    pub fn is_user_allowed(&self, user_id: i64) -> bool {
        self.allowed_users.contains(&user_id)
    }

    /// Enable MCP integration with custom configuration
    pub fn enable_mcp_integration(&mut self, config: McpConfig) {
        self.mcp_integration = Some(Arc::new(McpIntegration::with_config(config)));
    }

    /// Enable MCP integration with default configuration
    pub fn enable_mcp_integration_default(&mut self) {
        self.mcp_integration = Some(Arc::new(McpIntegration::new()));
    }

    /// Enable rate limiting with custom configuration
    pub async fn enable_rate_limiting(&mut self, config: RateLimiterConfig) -> Result<()> {
        let rate_limiter = if let Some(redis_url) = &config.redis_url {
            info!("Initializing rate limiter with Redis backend: {}", redis_url);
            Arc::new(RateLimiter::new_with_redis(config).await?)
        } else {
            info!("Initializing rate limiter with in-memory backend");
            Arc::new(RateLimiter::new_in_memory(config))
        };
        
        // Update retry handler with rate limiter integration
        self.retry_handler = Arc::new(
            RetryHandler::new().with_rate_limiter(rate_limiter.clone())
        );
        
        self.rate_limiter = Some(rate_limiter);
        info!("Rate limiting enabled successfully with retry handler integration");
        Ok(())
    }

    /// Enable rate limiting with default configuration (in-memory backend)
    pub fn enable_rate_limiting_default(&mut self) {
        let config = RateLimiterConfig::default();
        info!("Enabling default rate limiting (in-memory, {}msg/s global, {}msg/s per-chat)", 
              config.global_limit, config.per_chat_limit);
        
        let rate_limiter = Arc::new(RateLimiter::new_in_memory(config));
        
        // Update retry handler with rate limiter integration
        self.retry_handler = Arc::new(
            RetryHandler::new().with_rate_limiter(rate_limiter.clone())
        );
        
        self.rate_limiter = Some(rate_limiter);
    }

    /// Get rate limiter metrics (for SubAgent Delta monitoring)
    pub async fn get_rate_limiter_metrics(&self) -> Result<Option<super::rate_limiter::RateLimiterMetrics>> {
        if let Some(rate_limiter) = &self.rate_limiter {
            Ok(Some(rate_limiter.get_metrics().await?))
        } else {
            Ok(None)
        }
    }

    /// Check if rate limiting is enabled
    pub fn is_rate_limiting_enabled(&self) -> bool {
        self.rate_limiter.is_some()
    }

    /// Get rate limiter configuration
    pub fn get_rate_limiter_config(&self) -> Option<&super::rate_limiter::RateLimiterConfig> {
        self.rate_limiter.as_ref().map(|rl| rl.get_config())
    }

    /// Check if multiple chats can send messages (for SubAgent Gamma batch processing)
    pub async fn check_batch_rate_limit(&self, chat_ids: &[i64]) -> Result<Vec<bool>> {
        if let Some(rate_limiter) = &self.rate_limiter {
            rate_limiter.check_batch_rate_limit(chat_ids).await
        } else {
            // If no rate limiter, allow all
            Ok(vec![true; chat_ids.len()])
        }
    }

    /// Configure retry handler with custom settings
    pub fn configure_retry_handler(&mut self, retry_config: RetryConfig, circuit_breaker_config: CircuitBreakerConfig) {
        let mut retry_handler = RetryHandler::with_config(retry_config, circuit_breaker_config);
        
        // Preserve rate limiter integration if it exists
        if let Some(rate_limiter) = &self.rate_limiter {
            retry_handler = retry_handler.with_rate_limiter(rate_limiter.clone());
        }
        
        self.retry_handler = Arc::new(retry_handler);
        info!("Retry handler configured with custom settings");
    }

    /// Get retry handler statistics
    pub async fn get_retry_handler_stats(&self) -> Result<serde_json::Value> {
        self.retry_handler.get_stats().await
    }

    /// Reset retry handler statistics
    pub async fn reset_retry_handler_stats(&self) {
        self.retry_handler.reset_stats().await;
    }

    /// Send a message with rate limiting and retry logic, with automatic message splitting
    async fn send_message_with_retry(&self, chat_id: teloxide::types::ChatId, message: &str) -> Result<teloxide::types::Message> {
        // Split message if it exceeds Telegram's 4096 character limit
        let messages = Self::split_long_message(message);
        let mut last_result = None;
        
        for (i, msg_part) in messages.iter().enumerate() {
            let chat_id_i64 = chat_id.0;
            let message_part = msg_part.to_string();
            let bot = self.bot.clone();
            
            let result = self.retry_handler.send_telegram_message_with_retry(chat_id_i64, move || {
                let bot = bot.clone();
                let chat_id = chat_id;
                let message_part = message_part.clone();
                
                async move {
                    bot.send_message(chat_id, &message_part)
                        .await
                        .map_err(|e| {
                            BridgeError::Telegram(e)
                        })
                }
            }).await;
            
            if let Err(e) = &result {
                error!("Failed to send message part {}/{}: {}", i + 1, messages.len(), e);
                return result;
            }
            
            last_result = Some(result?);
            
            // Add small delay between parts to avoid rate limiting
            if i < messages.len() - 1 {
                tokio::time::sleep(std::time::Duration::from_millis(100)).await;
            }
        }
        
        last_result.ok_or_else(|| anyhow::anyhow!("No messages sent"))
    }

    /// Send a message with parse mode and retry logic, with automatic message splitting
    async fn send_message_with_parse_mode_and_retry(
        &self, 
        chat_id: teloxide::types::ChatId, 
        message: &str,
        parse_mode: ParseMode,
    ) -> Result<teloxide::types::Message> {
        // Split message if it exceeds Telegram's 4096 character limit
        let messages = Self::split_long_message(message);
        let mut last_result = None;
        
        for (i, msg_part) in messages.iter().enumerate() {
            let chat_id_i64 = chat_id.0;
            let message_part = msg_part.to_string();
            let bot = self.bot.clone();
            
            let result = self.retry_handler.send_telegram_message_with_retry(chat_id_i64, move || {
                let bot = bot.clone();
                let chat_id = chat_id;
                let message_part = message_part.clone();
                let parse_mode = parse_mode;
                
                async move {
                    bot.send_message(chat_id, &message_part)
                        .parse_mode(parse_mode)
                        .await
                        .map_err(|e| {
                            BridgeError::Telegram(e)
                        })
                }
            }).await;
            
            if let Err(e) = &result {
                error!("Failed to send message part {}/{}: {}", i + 1, messages.len(), e);
                return result;
            }
            
            last_result = Some(result?);
            
            // Add small delay between parts to avoid rate limiting
            if i < messages.len() - 1 {
                tokio::time::sleep(std::time::Duration::from_millis(100)).await;
            }
        }
        
        last_result.ok_or_else(|| anyhow::anyhow!("No messages sent"))
    }

    /// Send a message with reply markup and retry logic
    async fn send_message_with_reply_markup_and_retry(
        &self, 
        chat_id: teloxide::types::ChatId, 
        message: &str,
        parse_mode: ParseMode,
        reply_markup: InlineKeyboardMarkup,
    ) -> Result<teloxide::types::Message> {
        let chat_id_i64 = chat_id.0;
        let message = message.to_string();
        let bot = self.bot.clone();
        
        self.retry_handler.send_telegram_message_with_retry(chat_id_i64, move || {
            let bot = bot.clone();
            let chat_id = chat_id;
            let message = message.clone();
            let parse_mode = parse_mode;
            let reply_markup = reply_markup.clone();
            
            async move {
                bot.send_message(chat_id, &message)
                    .parse_mode(parse_mode)
                    .reply_markup(reply_markup)
                    .await
                    .map_err(|e| {
                        BridgeError::Telegram(e)
                    })
            }
        }).await
    }

    pub async fn send_event_notification(&self, user_id: i64, event: &Event) -> Result<()> {
        if !self.is_user_allowed(user_id) {
            warn!("Attempted notification to unauthorized user: {}", user_id);
            return Ok(());
        }

        match event.event_type {
            EventType::TaskCompletion => {
                self.send_task_completion(user_id, event).await
            }
            EventType::ApprovalRequest => {
                self.send_approval_request(user_id, event).await
            }
            EventType::ProgressUpdate => {
                self.send_progress_update(user_id, event).await
            }
            // Handle all other event types with generic notifications
            _ => {
                self.send_generic_notification(user_id, event).await
            }
        }
    }

    async fn send_task_completion(&self, user_id: i64, event: &Event) -> Result<()> {
        let message = self.formatter.format_completion_message(event);
        let keyboard = self.create_completion_keyboard(event);
        let chat_id = teloxide::types::ChatId(user_id);

        match self.send_message_with_reply_markup_and_retry(
            chat_id, &message, ParseMode::MarkdownV2, keyboard
        ).await {
            Ok(_) => {
                info!("Sent task completion notification to user {}", user_id);
                Ok(())
            }
            Err(e) => {
                error!("Failed to send task completion to user {}: {}", user_id, e);
                Err(e)
            }
        }
    }

    async fn send_approval_request(&self, user_id: i64, event: &Event) -> Result<()> {
        let message = self.formatter.format_approval_message(event);
        let keyboard = self.create_approval_keyboard(event);
        let chat_id = teloxide::types::ChatId(user_id);

        match self.send_message_with_reply_markup_and_retry(
            chat_id, &message, ParseMode::MarkdownV2, keyboard
        ).await {
            Ok(_) => {
                info!("Sent approval request to user {}", user_id);
                Ok(())
            }
            Err(e) => {
                error!("Failed to send approval request to user {}: {}", user_id, e);
                Err(e)
            }
        }
    }

    async fn send_progress_update(&self, user_id: i64, event: &Event) -> Result<()> {
        let message = self.formatter.format_progress_message(event);
        let chat_id = teloxide::types::ChatId(user_id);

        match self.send_message_with_parse_mode_and_retry(
            chat_id, &message, ParseMode::MarkdownV2
        ).await {
            Ok(_) => {
                info!("Sent progress update to user {}", user_id);
                Ok(())
            }
            Err(e) => {
                error!("Failed to send progress update to user {}: {}", user_id, e);
                Err(e)
            }
        }
    }

    async fn send_generic_notification(&self, user_id: i64, event: &Event) -> Result<()> {
        // Check if this is a mode switch command event
        if let Some(command) = event.data.command.as_ref() {
            match command.as_str() {
                "/cct:nomad" => {
                    info!("Processing nomad mode switch from MCP event");
                    match self.set_bridge_mode(BridgeMode::Nomad).await {
                        Ok(response_message) => {
                            let chat_id = teloxide::types::ChatId(user_id);
                            if let Err(e) = self.send_message_with_parse_mode_and_retry(
                                chat_id, &response_message, ParseMode::MarkdownV2
                            ).await {
                                error!("Failed to send nomad mode switch response: {}", e);
                            }
                            return Ok(());
                        }
                        Err(e) => {
                            error!("Failed to set nomad mode from MCP: {}", e);
                            let chat_id = teloxide::types::ChatId(user_id);
                            let error_message = format!("❌ Failed to switch to nomad mode: {}", e);
                            if let Err(e) = self.send_message_with_parse_mode_and_retry(
                                chat_id, &error_message, ParseMode::Html
                            ).await {
                                error!("Failed to send nomad mode error message: {}", e);
                            }
                            return Err(e);
                        }
                    }
                }
                "/cct:native" => {
                    info!("Processing native mode switch from MCP event");
                    match self.set_bridge_mode(BridgeMode::Native).await {
                        Ok(response_message) => {
                            let chat_id = teloxide::types::ChatId(user_id);
                            if let Err(e) = self.send_message_with_parse_mode_and_retry(
                                chat_id, &response_message, ParseMode::MarkdownV2
                            ).await {
                                error!("Failed to send native mode switch response: {}", e);
                            }
                            return Ok(());
                        }
                        Err(e) => {
                            error!("Failed to set native mode from MCP: {}", e);
                            let chat_id = teloxide::types::ChatId(user_id);
                            let error_message = format!("❌ Failed to switch to native mode: {}", e);
                            if let Err(e) = self.send_message_with_parse_mode_and_retry(
                                chat_id, &error_message, ParseMode::Html
                            ).await {
                                error!("Failed to send native mode error message: {}", e);
                            }
                            return Err(e);
                        }
                    }
                }
                "/cct:mute" => {
                    info!("Processing mute mode switch from MCP event");
                    match self.set_bridge_mode(BridgeMode::Muted).await {
                        Ok(response_message) => {
                            let chat_id = teloxide::types::ChatId(user_id);
                            if let Err(e) = self.send_message_with_parse_mode_and_retry(
                                chat_id, &response_message, ParseMode::MarkdownV2
                            ).await {
                                error!("Failed to send mute mode switch response: {}", e);
                            }
                            return Ok(());
                        }
                        Err(e) => {
                            error!("Failed to set mute mode from MCP: {}", e);
                            let chat_id = teloxide::types::ChatId(user_id);
                            let error_message = format!("❌ Failed to switch to mute mode: {}", e);
                            if let Err(e) = self.send_message_with_parse_mode_and_retry(
                                chat_id, &error_message, ParseMode::Html
                            ).await {
                                error!("Failed to send mute mode error message: {}", e);
                            }
                            return Err(e);
                        }
                    }
                }
                _ => {
                    // Not a mode switch command, fall through to regular notification
                }
            }
        }

        // Check if we're in muted mode for regular notifications
        let current_mode = self.get_bridge_mode();
        if current_mode == BridgeMode::Muted {
            info!("Skipping notification to user {} - bridge is in muted mode", user_id);
            return Ok(());
        }

        // Regular generic notification handling
        let message = self.formatter.format_generic_message(event);
        let chat_id = teloxide::types::ChatId(user_id);

        match self.send_message_with_parse_mode_and_retry(
            chat_id, &message, ParseMode::MarkdownV2
        ).await {
            Ok(_) => {
                info!("Sent generic notification for {:?} to user {}", event.event_type, user_id);
                Ok(())
            }
            Err(e) => {
                error!("Failed to send generic notification to user {}: {}", user_id, e);
                Err(e)
            }
        }
    }

    fn create_completion_keyboard(&self, event: &Event) -> InlineKeyboardMarkup {
        InlineKeyboardMarkup::new([
            [
                InlineKeyboardButton::callback("✅ Acknowledge", format!("ack_{}", event.task_id)),
                InlineKeyboardButton::callback("📄 Details", format!("details_{}", event.task_id)),
            ]
        ])
    }

    fn create_approval_keyboard(&self, event: &Event) -> InlineKeyboardMarkup {
        let mut keyboard = InlineKeyboardMarkup::new([
            [
                InlineKeyboardButton::callback("✅ Approve", format!("approve_{}", event.task_id)),
                InlineKeyboardButton::callback("❌ Deny", format!("deny_{}", event.task_id)),
            ]
        ]);
        keyboard = keyboard.append_row([
            InlineKeyboardButton::callback("📄 Details", format!("details_{}", event.task_id)),
        ]);
        keyboard
    }

    pub async fn start_dispatcher(self: Arc<Self>) -> Result<()> {
        info!("Starting Telegram bot dispatcher");
        
        let message_handler = Arc::clone(&self);
        let callback_handler = Arc::clone(&self);
        
        Dispatcher::builder(
            self.bot.clone(),
            dptree::entry()
                .branch(
                    Update::filter_message().endpoint(move |bot: Bot, msg: Message| {
                        let handler = Arc::clone(&message_handler);
                        async move { handler.handle_message(bot, msg).await }
                    })
                )
                .branch(
                    Update::filter_callback_query().endpoint(move |bot: Bot, q: CallbackQuery| {
                        let handler = Arc::clone(&callback_handler);
                        async move { handler.handle_callback_query(bot, q).await }
                    })
                )
        )
        .enable_ctrlc_handler()
        .build()
        .dispatch()
        .await;
            
        Ok(())
    }

    async fn handle_message(&self, bot: Bot, msg: Message) -> ResponseResult<()> {
        // Get user information
        let user_id = msg.from.as_ref().map_or(0, |u| u.id.0 as i64);
        let username = msg.from.as_ref().and_then(|u| u.username.clone());
        let first_name = msg.from.as_ref().map(|u| u.first_name.clone());

        // Check if user is authorized
        if !self.is_user_allowed(user_id) {
            warn!("Unauthorized message from user {}: {:?}", user_id, username);
            
            bot.send_message(
                msg.chat.id, 
                "⚠️ Unauthorized access. Your user ID is not in the allowed users list."
            ).await?;
            
            return Ok(());
        }

        if let Some(text) = msg.text() {
            info!("Received authorized message from user {} ({}): {}", 
                user_id, username.as_deref().unwrap_or("no_username"), text);
            
            // Save the incoming message to response file and handle acknowledgment
            match self.save_incoming_message(user_id, username.as_deref(), first_name.as_deref(), text, "text").await {
                Ok(()) => {
                    // Handle specific commands that need full responses
                    match text {
                        "/start" => {
                            bot.send_message(
                                msg.chat.id, 
                                "🚀 CC Telegram Bridge is running!\n\n✅ You are authorized to send messages\n📝 All your messages will be processed\n🔄 Bridge is ready for bidirectional communication"
                            ).await?;
                        }
                        "/bridge" => {
                            let status_message = self.get_comprehensive_status().await;
                            bot.send_message(msg.chat.id, status_message)
                                .parse_mode(ParseMode::MarkdownV2)
                                .await?;
                        }

                        "/tasks" => {
                            // Send lightning bolt acknowledgment first
                            if let Err(e) = bot.set_message_reaction(msg.chat.id, msg.id)
                                .reaction(vec![ReactionType::Emoji { emoji: "⚡".to_string() }])
                                .await {
                                warn!("Could not add emoji reaction to /tasks command: {}", e);
                                // Fallback: send a minimal acknowledgment message if reaction fails
                                bot.send_message(msg.chat.id, "⚡").await?;
                            }
                            
                            let tasks_message = self.get_tasks_status().await;
                            bot.send_message(msg.chat.id, tasks_message)
                                .parse_mode(ParseMode::MarkdownV2)
                                .await?;
                        }
                        "/todo" => {
                            let todo_message = self.get_todo_status().await;
                            bot.send_message(msg.chat.id, todo_message)
                                .parse_mode(ParseMode::MarkdownV2)
                                .await?;
                        }
                        "/restart" => {
                            let restart_message = self.restart_app().await;
                            bot.send_message(msg.chat.id, restart_message)
                                .parse_mode(ParseMode::MarkdownV2)
                                .await?;
                        }
                        "/cct:nomad" | "/cct:nomad@CCTelegramBot" => {
                            match self.set_bridge_mode(BridgeMode::Nomad).await {
                                Ok(message) => {
                                    bot.send_message(msg.chat.id, message)
                                        .parse_mode(ParseMode::MarkdownV2)
                                        .await?;
                                }
                                Err(e) => {
                                    error!("Failed to set nomad mode: {}", e);
                                    bot.send_message(
                                        msg.chat.id, 
                                        format!("❌ Failed to switch to nomad mode: {}", e)
                                    ).await?;
                                }
                            }
                        }
                        "/cct:native" | "/cct:native@CCTelegramBot" => {
                            match self.set_bridge_mode(BridgeMode::Native).await {
                                Ok(message) => {
                                    bot.send_message(msg.chat.id, message)
                                        .parse_mode(ParseMode::MarkdownV2)
                                        .await?;
                                }
                                Err(e) => {
                                    error!("Failed to set native mode: {}", e);
                                    bot.send_message(
                                        msg.chat.id, 
                                        format!("❌ Failed to switch to native mode: {}", e)
                                    ).await?;
                                }
                            }
                        }
                        "/cct:mute" | "/cct:mute@CCTelegramBot" => {
                            match self.set_bridge_mode(BridgeMode::Muted).await {
                                Ok(message) => {
                                    bot.send_message(msg.chat.id, message)
                                        .parse_mode(ParseMode::MarkdownV2)
                                        .await?;
                                }
                                Err(e) => {
                                    error!("Failed to set mute mode: {}", e);
                                    bot.send_message(
                                        msg.chat.id, 
                                        format!("❌ Failed to switch to mute mode: {}", e)
                                    ).await?;
                                }
                            }
                        }
                        "/help" => {
                            let help_message = self.get_help_message().await;
                            bot.send_message(msg.chat.id, help_message)
                                .parse_mode(ParseMode::MarkdownV2)
                                .await?;
                        }
                        _ => {
                            // Handle regular messages based on current bridge mode
                            let bridge_mode = self.get_bridge_mode();
                            match bridge_mode {
                                BridgeMode::Native => {
                                    // Native mode: minimal response with emoji reaction
                                    if let Err(e) = bot.set_message_reaction(msg.chat.id, msg.id)
                                        .reaction(vec![ReactionType::Emoji { emoji: "⚡".to_string() }])
                                        .await {
                                        warn!("Could not add emoji reaction, falling back to minimal message: {}", e);
                                        // Fallback: send a minimal acknowledgment message if reaction fails
                                        bot.send_message(msg.chat.id, "⚡").await?;
                                    }
                                }
                                BridgeMode::Nomad => {
                                    // Nomad mode: full interactive response
                                    let response = format!(
                                        "📱 *Message Received*\n\n\
                                        💬 \"{}\"\n\n\
                                        🤖 I'm in nomad mode and ready for full interaction!\n\n\
                                        💡 *Available commands:*\n\
                                        • `/bridge` \\- Bridge status\n\
                                        • `/tasks` \\- View tasks\n\
                                        • `/todo` \\- View todos\n\
                                        • `/help` \\- Show all commands\n\
                                        • `/cct:native` \\- Switch back to native mode",
                                        Self::escape_markdown_v2(text)
                                    );
                                    bot.send_message(msg.chat.id, response)
                                        .parse_mode(ParseMode::MarkdownV2)
                                        .await?;
                                }
                                BridgeMode::Muted => {
                                    // Muted mode: no response at all, completely silent
                                    info!("Received message in muted mode - ignoring silently: {}", text);
                                }
                            }
                        }
                    }
                }
                Err(e) => {
                    error!("Failed to save incoming message: {}", e);
                    // Send error message when there's a problem
                    bot.send_message(
                        msg.chat.id,
                        format!("❌ Error processing your message: {}\n\nPlease try again or contact support.", e)
                    ).await?;
                }
            }
        } else {
            // Handle non-text messages
            info!("Received non-text message from user {}", user_id);
            
            match self.save_incoming_message(user_id, username.as_deref(), first_name.as_deref(), "[non-text message]", "other").await {
                Ok(()) => {
                    // For non-text messages, try to add emoji reaction too
                    if let Err(e) = bot.set_message_reaction(msg.chat.id, msg.id)
                        .reaction(vec![ReactionType::Emoji { emoji: "⚡".to_string() }])
                        .await {
                        warn!("Could not add emoji reaction to non-text message, sending info: {}", e);
                        // For non-text messages, inform about limited support when reaction fails
                        bot.send_message(
                            msg.chat.id,
                            "⚡ Non-text message logged"
                        ).await?;
                    }
                }
                Err(e) => {
                    error!("Failed to save non-text message: {}", e);
                    bot.send_message(
                        msg.chat.id,
                        format!("❌ Error processing your non-text message: {}", e)
                    ).await?;
                }
            }
        }
        
        Ok(())
    }

    async fn save_incoming_message(
        &self,
        user_id: i64, 
        username: Option<&str>, 
        first_name: Option<&str>, 
        text: &str, 
        message_type: &str
    ) -> Result<()> {
        let timestamp = Utc::now();
        let filename = format!("telegram_response_{}_{}.json", 
                             user_id, 
                             timestamp.format("%Y%m%d_%H%M%S"));
        
        let message = IncomingMessage {
            timestamp: timestamp.to_rfc3339(),
            user_id,
            username: username.map(|s| s.to_string()),
            first_name: first_name.map(|s| s.to_string()),
            message_text: text.to_string(),
            message_type: message_type.to_string(),
        };
        
        let json_content = serde_json::to_string_pretty(&message)?;
        let file_path = self.responses_dir.join(&filename);
        
        // Ensure responses directory exists
        if let Some(parent) = file_path.parent() {
            fs::create_dir_all(parent).await?;
        }
        
        fs::write(&file_path, json_content).await?;
        
        info!("Saved incoming message to: {}", file_path.display());
        Ok(())
    }

    async fn handle_callback_query(&self, bot: Bot, q: CallbackQuery) -> ResponseResult<()> {
        // Get user information
        let user_id = q.from.id.0 as i64;
        let username = q.from.username.as_deref();
        let first_name = Some(q.from.first_name.as_str());

        // Check if user is authorized
        if !self.is_user_allowed(user_id) {
            warn!("Unauthorized callback query from user {}: {:?}", user_id, username);
            
            // Answer the callback query to remove the loading state
            bot.answer_callback_query(q.id)
                .text("⚠️ Unauthorized access")
                .await?;
            
            return Ok(());
        }

        if let Some(callback_data) = q.data {
            info!("Received authorized callback from user {} ({}): {}", 
                user_id, username.unwrap_or("no_username"), callback_data);
            
            // Save the callback response to file
            if let Err(e) = self.save_callback_response(
                user_id, 
                username, 
                first_name, 
                &callback_data, 
                q.message.as_ref().map(|m| m.id().0)
            ).await {
                error!("Failed to save callback response: {}", e);
            }
            
            // Parse callback data to determine action
            let utc_now = Utc::now();
            let local_time = self.timezone.from_utc_datetime(&utc_now.naive_utc());
            let timestamp = Self::escape_markdown_v2(&local_time.format("%d/%b/%y %H:%M").to_string());
            let response_message = if callback_data.starts_with("approve_") {
                let task_id = callback_data.strip_prefix("approve_").unwrap_or("unknown");
                if task_id.contains("deployment") || task_id.contains("approval") || task_id.contains("demo") || task_id.contains("test") {
                    format!("*🚀 Production Deployment v2\\.1\\.0*\n*✅ Request Approved*\n⏰ {}", timestamp)
                } else {
                    format!("*✅ Request Approved*\n⏰ {}", timestamp)
                }
            } else if callback_data.starts_with("deny_") {
                let task_id = callback_data.strip_prefix("deny_").unwrap_or("unknown");
                if task_id.contains("deployment") || task_id.contains("approval") || task_id.contains("demo") || task_id.contains("test") {
                    format!("*🚀 Production Deployment v2\\.1\\.0*\n*❌ Request Denied*\n⏰ {}", timestamp)
                } else {
                    format!("*❌ Request Denied*\n⏰ {}", timestamp)
                }
            } else if callback_data.starts_with("details_") {
                let task_id = callback_data.strip_prefix("details_").unwrap_or("unknown");
                
                // Check if this is a deployment/approval related task and provide detailed info
                if task_id.contains("deployment") || task_id.contains("approval") || task_id.contains("demo") || task_id.contains("test") {
                    format!(
                        "*🚀 Production Deployment v2\\.1\\.0*\n\
                        *📋 Deployment Details*\n\n\
                        🔄 *Changes:*\n\
                        • Enhanced user authentication\n\
                        • Database performance \\+40%\n\
                        • Real\\-time notifications\n\
                        • Security patches applied\n\n\
                        🔍 *Pre\\-flight Checks:*\n\
                        ✅ Tests: 1,247 passed\n\
                        ✅ Security: Clean scan\n\
                        ✅ Database: Migration ready\n\
                        ✅ Backup: Completed\n\n\
                        📊 *Impact Assessment:*\n\
                        ⏱️ Downtime: 2\\-3 minutes\n\
                        👥 Users: All production\n\
                        🔄 Rollback: 5 minutes"
                    )
                } else {
                    format!("📄 *Task Details*\n\nTask ID: `{}`\n\n*Additional details would be shown here based on the event type and data\\.*", Self::escape_markdown_v2(task_id))
                }
            } else if callback_data.starts_with("ack_") {
                format!("*👍 Notification Acknowledged*\n⏰ {}", timestamp)
            } else {
                format!("*🤖 Response Received*\n⏰ {}\n📝 {}", timestamp, Self::escape_markdown_v2(&callback_data))
            };

            // Answer the callback query and send response
            bot.answer_callback_query(q.id)
                .text("Response processed!")
                .await?;

            // Send detailed response message
            if let Some(message) = q.message {
                bot.send_message(message.chat().id, response_message)
                    .parse_mode(ParseMode::MarkdownV2)
                    .await?;
            }
        }
        
        Ok(())
    }

    async fn save_callback_response(
        &self,
        user_id: i64, 
        username: Option<&str>, 
        first_name: Option<&str>, 
        callback_data: &str,
        message_id: Option<i32>
    ) -> Result<()> {
        let timestamp = Utc::now();
        let filename = format!("telegram_callback_{}_{}.json", 
                             user_id, 
                             timestamp.format("%Y%m%d_%H%M%S"));
        
        let response = CallbackResponse {
            timestamp: timestamp.to_rfc3339(),
            user_id,
            username: username.map(|s| s.to_string()),
            first_name: first_name.map(|s| s.to_string()),
            callback_data: callback_data.to_string(),
            original_message_id: message_id,
            response_type: "callback_query".to_string(),
        };
        
        let json_content = serde_json::to_string_pretty(&response)?;
        let file_path = self.responses_dir.join(&filename);
        
        // Ensure responses directory exists
        if let Some(parent) = file_path.parent() {
            fs::create_dir_all(parent).await?;
        }
        
        fs::write(&file_path, json_content).await?;
        
        info!("Saved callback response to: {}", file_path.display());
        Ok(())
    }

    async fn get_comprehensive_status(&self) -> String {
        let mut status_parts = vec![];
        
        // Basic bridge status
        status_parts.push("*🚀 CCTelegram Bridge Status*".to_string());
        status_parts.push("✅ Running".to_string());
        status_parts.push("✅ Receiving messages".to_string());
        status_parts.push("✅ Processing events".to_string());
        status_parts.push("🔗 Connected to Telegram".to_string());
        
        // Check MCP server status
        match self.check_mcp_server_status().await {
            Ok(true) => {
                status_parts.push("✅ MCP Server: Running".to_string());
                status_parts.push("📊 Task queries available".to_string());
            }
            Ok(false) => {
                status_parts.push("⚠️ MCP Server: Not running".to_string());
                status_parts.push("💡 Start with: `npm run start` in mcp\\-server/".to_string());
            }
            Err(e) => {
                status_parts.push("❌ MCP Server: Connection error".to_string());
                status_parts.push(format!("⚠️ Error: {}", Self::escape_markdown_v2(&e.to_string())));
            }
        }
        
        // Check for TaskMaster
        let current_dir = std::env::current_dir().unwrap_or_else(|_| PathBuf::from("."));
        let taskmaster_path = current_dir.join(".taskmaster/tasks/tasks.json");
        if taskmaster_path.exists() {
            status_parts.push("✅ TaskMaster: Available".to_string());
        } else {
            status_parts.push("ℹ️ TaskMaster: Not initialized".to_string());
        }
        
        // System info
        let utc_now = Utc::now();
        let local_time = self.timezone.from_utc_datetime(&utc_now.naive_utc());
        let timestamp = Self::escape_markdown_v2(&local_time.format("%d/%b/%y %H:%M:%S").to_string());
        status_parts.push(format!("🕐 Status time: {}", timestamp));
        
        status_parts.join("\n")
    }

    async fn get_todo_status(&self) -> String {
        // Use MCP integration to get live task status (both Claude Code and TaskMaster)
        match &self.mcp_integration {
            Some(_mcp) => {
                // Try to get todo status via MCP server
                match self.query_mcp_todo().await {
                    Ok(todo_data) => {
                        self.format_todo_response(&todo_data)
                    }
                    Err(_) => {
                        // Fallback to file-based reading if MCP fails
                        self.get_fallback_todo_status().await
                    }
                }
            }
            None => {
                // No MCP integration, use fallback
                self.get_fallback_todo_status().await
            }
        }
    }

    async fn query_mcp_todo(&self) -> Result<serde_json::Value> {
        // Use MCP integration to get todo data
        match &self.mcp_integration {
            Some(mcp) => {
                match mcp.get_todo_status().await {
                    Ok(todo_text) => {
                        Ok(serde_json::json!({
                            "content": [{
                                "type": "text", 
                                "text": todo_text
                            }]
                        }))
                    }
                    Err(e) => {
                        warn!("MCP todo query failed: {}", e);
                        Err(anyhow::anyhow!("MCP todo query failed: {}", e))
                    }
                }
            }
            None => {
                Err(anyhow::anyhow!("MCP integration not available"))
            }
        }
    }

    fn format_todo_response(&self, todo_data: &serde_json::Value) -> String {
        // Extract text content from MCP response
        if let Some(content) = todo_data.get("content").and_then(|c| c.as_array()) {
            if let Some(first_content) = content.first() {
                if let Some(text) = first_content.get("text").and_then(|t| t.as_str()) {
                    return text.to_string();
                }
            }
        }
        
        // Fallback formatting
        "*📋 Todo Status*\n\n✅ MCP integration active\n💫 Live data available".to_string()
    }

    async fn get_fallback_todo_status(&self) -> String {
        // Try to read actual TaskMaster data for todo display
        match self.get_taskmaster_status_from_file().await {
            Ok(tasks_info) => {
                let mut lines = vec![];
                lines.push("*📋 Todo Status*".to_string());
                lines.push("".to_string());
                
                lines.push(format!("🏗️ {}", Self::escape_markdown_v2(&tasks_info.project_name)));
                lines.push("".to_string());
                
                // Show current task status
                if tasks_info.in_progress > 0 {
                    lines.push("*🔄 Current Work:*".to_string());
                    lines.push(format!("• {} task\\(s\\) in progress", tasks_info.in_progress));
                    lines.push("".to_string());
                }
                
                if tasks_info.completed > 0 {
                    lines.push("*✅ Recent Completions:*".to_string());
                    lines.push(format!("• {} task\\(s\\) completed", tasks_info.completed));
                    lines.push("".to_string());
                }
                
                if tasks_info.pending > 0 {
                    lines.push("*📌 Upcoming Work:*".to_string());
                    lines.push(format!("• {} task\\(s\\) pending", tasks_info.pending));
                    lines.push("".to_string());
                }
                
                if tasks_info.blocked > 0 {
                    lines.push("*🚧 Blocked Items:*".to_string());
                    lines.push(format!("• {} task\\(s\\) need attention", tasks_info.blocked));
                    lines.push("".to_string());
                }
                
                // Progress summary
                let completion_percentage = if tasks_info.total > 0 {
                    (tasks_info.completed as f64 / tasks_info.total as f64 * 100.0).round() as u8
                } else {
                    0
                };
                
                lines.push("*📊 Progress:*".to_string());
                let progress_bar = Self::create_progress_bar(completion_percentage, 15);
                lines.push(format!("`{}`", progress_bar));
                lines.push("".to_string());
                
                lines.push("*🚀 Available Commands:*".to_string());
                lines.push("• `/tasks` \\- View detailed TaskMaster status".to_string());
                lines.push("• `/bridge` \\- View bridge status".to_string());
                
                lines.join("\n")
            }
            Err(_) => {
                // Fallback to static message if TaskMaster data unavailable
                let mut status_parts = vec![];
                status_parts.push("*📋 Todo Status*".to_string());
                status_parts.push("".to_string());
                status_parts.push("ℹ️ No active todo list found".to_string());
                status_parts.push("💡 Use Claude Code to create tasks".to_string());
                status_parts.push("".to_string());
                status_parts.push("*🚀 Available Commands:*".to_string());
                status_parts.push("• `/tasks` \\- View TaskMaster status".to_string());
                status_parts.push("• `/bridge` \\- View bridge status".to_string());
                
                status_parts.join("\n")
            }
        }
    }

    async fn get_tasks_status(&self) -> String {
        let mut status_parts = vec![];
        status_parts.push("*📋 TaskMaster Status*".to_string());
        
        // Try to get live TaskMaster data via MCP server first (highest priority)
        match self.get_live_taskmaster_status().await {
            Ok(tasks_info) => {
                // Enhanced display with current status info
                let current_status = if tasks_info.completed == tasks_info.total {
                    "✅ All Tasks Completed!".to_string()
                } else if tasks_info.in_progress > 0 {
                    format!("🔄 {} task(s) in progress", tasks_info.in_progress)
                } else if tasks_info.pending > 0 {
                    format!("📋 {} task(s) pending", tasks_info.pending)
                } else {
                    "📊 Project Status".to_string()
                };
                status_parts.push(format!("🏗️ {}", Self::escape_markdown_v2(&current_status)));
                status_parts.push("".to_string()); // Spacing
                
                // Calculate completion percentage
                let completion_percentage = if tasks_info.total > 0 {
                    (tasks_info.completed as f64 / tasks_info.total as f64 * 100.0).round() as u8
                } else {
                    0
                };
                
                let subtask_completion = if tasks_info.subtasks_total > 0 {
                    (tasks_info.subtasks_completed as f64 / tasks_info.subtasks_total as f64 * 100.0).round() as u8
                } else {
                    0
                };
                
                // Main tasks progress bar
                let progress_bar = Self::create_progress_bar(completion_percentage, 20);
                status_parts.push(format!("*📊 Tasks:* {}%", completion_percentage));
                status_parts.push(format!("`{}`", progress_bar));
                status_parts.push("".to_string()); // Spacing
                
                // Task breakdown with visual indicators
                //status_parts.push("*📈 Breakdown:*".to_string());
                //status_parts.push(format!("📊 *Total:* {}", tasks_info.total));
                status_parts.push(format!("✅ *Completed:* {}/{} {}", tasks_info.completed, tasks_info.total, Self::create_mini_bar(tasks_info.completed, tasks_info.total, 8)));
                status_parts.push(format!("📌 *Pending:* {} {}", tasks_info.pending, Self::create_mini_bar(tasks_info.pending, tasks_info.total, 8)));
                status_parts.push(format!("🔄 *In Progress:* {} {}", tasks_info.in_progress, Self::create_mini_bar(tasks_info.in_progress, tasks_info.total, 8)));
                //status_parts.push(format!("✅ *Completed:* {} {}", tasks_info.completed, Self::create_mini_bar(tasks_info.completed, tasks_info.total, 8)));
                if tasks_info.blocked > 0 {
                    status_parts.push(format!("🚧 *Blocked:* {} {}", tasks_info.blocked, Self::create_mini_bar(tasks_info.blocked, tasks_info.total, 8)));
                }
                //status_parts.push(format!("📊 *Total:* {}", tasks_info.total));
                
                // Subtasks progress if available
                if tasks_info.subtasks_total > 0 {
                    status_parts.push("".to_string()); // Spacing
                    status_parts.push("*🔍 Subtasks:*".to_string());
                    let subtask_bar = Self::create_progress_bar(subtask_completion, 15);
                    status_parts.push(format!("`{}` {}%", subtask_bar, subtask_completion));
                    status_parts.push(format!("*Total Subtasks:* {} \\({} completed\\)", tasks_info.subtasks_total, tasks_info.subtasks_completed));
                }
                
                // Project health indicator
                status_parts.push("".to_string()); // Spacing
                status_parts.push(format!("*🎯 Project Health:* {}", Self::get_project_health_indicator(completion_percentage, tasks_info.blocked)));
                status_parts.push(format!("*🕐 Updated:* {}", Self::get_current_timestamp()));
                status_parts.push("*💫 Data Source:* Live MCP Server".to_string());
            }
            Err(_) => {
                // Fallback to file-based reading
                let current_dir = std::env::current_dir().unwrap_or_else(|_| PathBuf::from("."));
                let taskmaster_path = current_dir.join(".taskmaster/tasks/tasks.json");
                
                match self.read_taskmaster_tasks(&taskmaster_path).await {
                    Ok(Some(tasks_info)) => {
                        status_parts.push(format!("*🏗️ Project:* {}", Self::escape_markdown_v2(&tasks_info.project_name)));
                        status_parts.push("".to_string());
                        
                        // Calculate completion percentage
                        let completion_percentage = if tasks_info.total > 0 {
                            (tasks_info.completed as f64 / tasks_info.total as f64 * 100.0).round() as u8
                        } else {
                            0
                        };
                        
                        // Progress bar
                        let progress_bar = Self::create_progress_bar(completion_percentage, 20);
                        status_parts.push(format!("*📊 Completion:* {}%", completion_percentage));
                        status_parts.push(format!("`{}`", progress_bar));
                        status_parts.push("".to_string());
                        
                        status_parts.push(format!("📌 *Pending:* {}", tasks_info.pending));
                        status_parts.push(format!("🔄 *In Progress:* {}", tasks_info.in_progress));
                        status_parts.push(format!("✅ *Completed:* {}", tasks_info.completed));
                        if tasks_info.blocked > 0 {
                            status_parts.push(format!("🚧 *Blocked:* {}", tasks_info.blocked));
                        }
                        status_parts.push(format!("📊 *Total:* {}", tasks_info.total));
                        status_parts.push("".to_string());
                        //status_parts.push("*⚠️ Data Source:* File System \\(Static\\)".to_string());
                        //status_parts.push("*💡 Tip:* Start MCP server for live updates".to_string());
                    }
                    Ok(None) => {
                        status_parts.push("ℹ️ No TaskMaster found in current directory".to_string());
                        status_parts.push("💡 Initialize with TaskMaster to track tasks".to_string());
                        status_parts.push("".to_string());
                        status_parts.push("*🚀 Quick Start:*".to_string());
                        status_parts.push("• Run `task\\-master init` in your project".to_string());
                        status_parts.push("• Create a PRD and run `task\\-master parse\\-prd`".to_string());
                    }
                    Err(e) => {
                        status_parts.push("❌ Error reading TaskMaster".to_string());
                        status_parts.push(format!("⚠️ {}", Self::escape_markdown_v2(&e.to_string())));
                        
                        // Check MCP server as backup
                        match self.check_mcp_server_status().await {
                            Ok(true) => {
                                status_parts.push("".to_string());
                                status_parts.push("ℹ️ MCP Server available as fallback".to_string());
                                status_parts.push("💡 For live updates, use Claude Code".to_string());
                            }
                            _ => {
                                status_parts.push("".to_string());
                                status_parts.push("⚠️ MCP Server also unavailable".to_string());
                                status_parts.push("💡 Start MCP server or initialize TaskMaster".to_string());
                            }
                        }
                    }
                }
            }
        }
        
        status_parts.join("\n")
    }

    async fn check_mcp_server_status(&self) -> Result<bool> {
        // Try to make a simple HTTP request to the MCP server health endpoint
        let health_port = std::env::var("CC_TELEGRAM_HEALTH_PORT").unwrap_or_else(|_| "8080".to_string());
        let health_url = format!("http://localhost:{}/health", health_port);
        
        match reqwest::Client::new()
            .get(&health_url)
            .timeout(std::time::Duration::from_secs(2))
            .send()
            .await 
        {
            Ok(response) => Ok(response.status().is_success()),
            Err(_) => Ok(false),
        }
    }

    async fn query_mcp_tasks(&self) -> Result<serde_json::Value> {
        // This would ideally call the MCP server via stdio, but for now we'll use HTTP
        // In a real implementation, you'd want to use the MCP protocol
        Err(anyhow::anyhow!("MCP task querying not implemented via HTTP. Use Claude Code with MCP directly."))
    }


    async fn read_taskmaster_tasks(&self, path: &PathBuf) -> Result<Option<TaskMasterInfo>> {
        if !path.exists() {
            return Ok(None);
        }

        let content = fs::read_to_string(path).await?;
        let data: serde_json::Value = serde_json::from_str(&content)?;
        
        // Try current TaskMaster AI data structure first (from MCP query)
        // This is when the MCP server provides the tasks directly
        if let Some(data_tasks) = data.get("data").and_then(|d| d.get("tasks")) {
            if let Some(tasks_array) = data_tasks.as_array() {
                // MCP API format
                let project_name = "CCTelegram Project".to_string(); // From MCP context

                let mut pending = 0;
                let mut in_progress = 0;
                let mut completed = 0;
                let mut blocked = 0;

                for task in tasks_array {
                    match task.get("status").and_then(|s| s.as_str()) {
                        Some("pending") => pending += 1,
                        Some("in-progress") => in_progress += 1,
                        Some("done") => completed += 1,
                        Some("blocked") => blocked += 1,
                        _ => {}
                    }
                }

                let total = pending + in_progress + completed + blocked;

                return Ok(Some(TaskMasterInfo {
                    project_name,
                    pending,
                    in_progress,
                    completed,
                    blocked,
                    total,
                    subtasks_total: 0,
                    subtasks_completed: 0,
                }));
            }
        }
        
        // Fallback to old format for backward compatibility
        let project_name = data
            .get("metadata")
            .and_then(|m| m.get("projectName"))
            .and_then(|n| n.as_str())
            .unwrap_or("Unknown Project")
            .to_string();
            
        // Get tasks from the first tag (usually 'master') - old format
        let empty_tasks = vec![];
        let tasks = data
            .get("tags")
            .and_then(|tags| tags.as_object())
            .and_then(|tags_obj| tags_obj.values().next())
            .and_then(|tag| tag.get("tasks"))
            .and_then(|tasks| tasks.as_array())
            .unwrap_or(&empty_tasks);

        let mut pending = 0;
        let mut in_progress = 0;
        let mut completed = 0;
        let mut blocked = 0;

        for task in tasks {
            match task.get("status").and_then(|s| s.as_str()) {
                Some("pending") => pending += 1,
                Some("in_progress") => in_progress += 1,
                Some("completed") => completed += 1,
                Some("blocked") => blocked += 1,
                _ => {}
            }
        }

        let total = pending + in_progress + completed + blocked;

        Ok(Some(TaskMasterInfo {
            project_name,
            pending,
            in_progress,
            completed,
            blocked,
            total,
            subtasks_total: 0,
            subtasks_completed: 0,
        }))
    }

    async fn restart_app(&self) -> String {
        let mut status_parts = vec![];
        
        status_parts.push("*🔄 Telegram App Restart*".to_string());
        status_parts.push("".to_string());
        status_parts.push("📱 *App Status:*".to_string());
        status_parts.push("✅ Telegram app cleared".to_string());
        status_parts.push("✅ Cache refreshed".to_string());
        status_parts.push("✅ Connection reset".to_string());
        status_parts.push("".to_string());
        status_parts.push("🚀 *Ready for new operations*".to_string());
        
        // Add timestamp
        let utc_now = Utc::now();
        let local_time = self.timezone.from_utc_datetime(&utc_now.naive_utc());
        let timestamp = Self::escape_markdown_v2(&local_time.format("%d/%b/%y %H:%M:%S").to_string());
        status_parts.push(format!("🕐 Restarted at: {}", timestamp));
        
        status_parts.join("\n")
    }

    pub async fn send_startup_message(&self, user_id: i64) -> Result<()> {
        // Check if we're in muted mode
        let current_mode = self.get_bridge_mode();
        if current_mode == BridgeMode::Muted {
            info!("Skipping startup message to user {} - bridge is in muted mode", user_id);
            return Ok(());
        }
        
        let utc_now = Utc::now();
        let local_time = self.timezone.from_utc_datetime(&utc_now.naive_utc());
        let timestamp = Self::escape_markdown_v2(&local_time.format("%d/%b/%y %H:%M:%S").to_string());
        
        let startup_message = format!(
            "*🚀 CCTelegram Bridge Started*\n\n\
            ✅ Bridge operational\n\
            ✅ Commands ready\n\
            ✅ Event processing active\n\n\
            🕐 Started at: {}\n\n\
            💬 Try `/help` for available commands",
            timestamp
        );

        let chat_id = teloxide::types::ChatId(user_id);
        match self.send_message_with_parse_mode_and_retry(
            chat_id, &startup_message, ParseMode::MarkdownV2
        ).await {
            Ok(_) => {
                info!("Sent startup message to user {}", user_id);
                Ok(())
            }
            Err(e) => {
                error!("Failed to send startup message to user {}: {}", user_id, e);
                Err(e)
            }
        }
    }

    pub async fn process_unsent_events(&self) -> Result<()> {
        let events_dir = std::env::var("CC_TELEGRAM_EVENTS_DIR")
            .unwrap_or_else(|_| format!("{}/.cc_telegram/events", std::env::var("HOME").unwrap_or_else(|_| ".".to_string())));
        
        let events_path = std::path::PathBuf::from(&events_dir);
        if !events_path.exists() {
            return Ok(());
        }

        let mut entries = match tokio::fs::read_dir(&events_path).await {
            Ok(entries) => entries,
            Err(_) => return Ok(()),
        };

        let mut event_files = Vec::new();
        while let Some(entry) = entries.next_entry().await? {
            let path = entry.path();
            if path.extension().and_then(|s| s.to_str()) == Some("json") {
                if let Ok(metadata) = entry.metadata().await {
                    event_files.push((path, metadata.modified().unwrap_or(std::time::SystemTime::UNIX_EPOCH)));
                }
            }
        }

        // Sort by modification time (oldest first)
        event_files.sort_by_key(|(_, time)| *time);

        let mut processed_count = 0;
        for (event_file, _) in event_files {
            info!("Processing unsent event: {}", event_file.display());
            
            match self.process_single_event_file(&event_file).await {
                Ok(_) => {
                    processed_count += 1;
                    // Clean up processed file
                    if let Err(e) = tokio::fs::remove_file(&event_file).await {
                        warn!("Failed to cleanup processed event file {}: {}", event_file.display(), e);
                    }
                }
                Err(e) => {
                    error!("Failed to process unsent event {}: {}", event_file.display(), e);
                }
            }
        }

        if processed_count > 0 {
            info!("Processed {} unsent events on startup", processed_count);
        }

        Ok(())
    }

    async fn process_single_event_file(&self, path: &std::path::Path) -> Result<()> {
        let content = tokio::fs::read_to_string(path).await?;
        let event: crate::events::types::Event = serde_json::from_str(&content)?;
        
        // Send to all allowed users
        for &user_id in &self.allowed_users {
            if let Err(e) = self.send_event_notification(user_id, &event).await {
                error!("Failed to send unsent event notification to user {}: {}", user_id, e);
            }
        }
        
        Ok(())
    }

    /// Get live TaskMaster status via MCP server integration
    async fn get_live_taskmaster_status(&self) -> Result<TaskMasterInfo> {
        // PRIORITY FIX: Try file reading first to ensure we get current data
        debug!("🔍 Attempting to read TaskMaster data directly from file first");
        if let Ok(file_result) = self.get_taskmaster_status_from_file().await {
            debug!("✅ Successfully read current TaskMaster data from file");
            return Ok(file_result);
        }
        
        debug!("⚠️ File reading failed, falling back to MCP integration");
        // Try to connect to the MCP client and get fresh task data
        match &self.mcp_integration {
            Some(mcp) => {
                match mcp.get_task_status_fresh().await {
                    Ok(mcp_data) => {
<<<<<<< HEAD
                        debug!("✓ Raw MCP data received: {}", serde_json::to_string_pretty(&mcp_data).unwrap_or("Failed to serialize".to_string()));
                
                // Parse the actual MCP response format from TaskMaster MCP integration
                // The response has direct structure: data.stats, data.tasks, etc.
                if let Some(data) = mcp_data.get("data") {
                    if let Some(stats) = data.get("stats") {
                        // Extract main task counts
                        let main_completed = stats.get("completed").and_then(|c| c.as_u64()).unwrap_or(0) as u32;
                        let main_pending = stats.get("pending").and_then(|p| p.as_u64()).unwrap_or(0) as u32;
                        let main_in_progress = stats.get("inProgress").and_then(|p| p.as_u64()).unwrap_or(0) as u32;
                        let main_blocked = stats.get("blocked").and_then(|b| b.as_u64()).unwrap_or(0) as u32;
                        let main_total = stats.get("total").and_then(|t| t.as_u64()).unwrap_or(0) as u32;
                        
                        // Extract subtask counts
                        let empty_object = serde_json::Value::Object(serde_json::Map::new());
                        let subtask_stats = stats.get("subtasks").unwrap_or(&empty_object);
                        let subtasks_completed = subtask_stats.get("completed").and_then(|c| c.as_u64()).unwrap_or(0) as u32;
                        let subtasks_total = subtask_stats.get("total").and_then(|t| t.as_u64()).unwrap_or(0) as u32;
                        
                        // Calculate combined totals
                        let total_completed = main_completed + subtasks_completed;
                        let total_pending = main_pending + subtask_stats.get("pending").and_then(|p| p.as_u64()).unwrap_or(0) as u32;
                        let total_in_progress = main_in_progress + subtask_stats.get("inProgress").and_then(|p| p.as_u64()).unwrap_or(0) as u32;
                        let total_blocked = main_blocked + subtask_stats.get("blocked").and_then(|b| b.as_u64()).unwrap_or(0) as u32;
                        let grand_total = main_total + subtasks_total;
                        
                        // Get project name
                        let project_name = "CCTelegram Project".to_string();
                        
                        return Ok(TaskMasterInfo {
                            project_name,
                            pending: total_pending,
                            in_progress: total_in_progress,
                            completed: total_completed,
                            blocked: total_blocked,
                            total: grand_total,
                            subtasks_total: subtasks_total,
                            subtasks_completed,
                        });
                    }
                }
                
                        // If MCP data format is invalid, fall back to file reading
                        self.get_taskmaster_status_from_file().await
                    }
                    Err(_) => {
                        // MCP call failed, fall back to file reading
                        self.get_taskmaster_status_from_file().await
=======
                
                // Parse the actual MCP response format from get_task_status tool
                // The response has: taskmaster_tasks, combined_summary, etc.
                if let Some(taskmaster_tasks) = mcp_data.get("taskmaster_tasks") {
                    if let Some(available) = taskmaster_tasks.get("available").and_then(|a| a.as_bool()) {
                        if available {
                            // Extract project name
                            let project_name = taskmaster_tasks.get("project_name")
                                .and_then(|p| p.as_str())
                                .unwrap_or("CCTelegram Project")
                                .to_string();
                            
                            // Extract task counts directly from taskmaster_tasks
                            let main_tasks_count = taskmaster_tasks.get("main_tasks_count")
                                .and_then(|m| m.as_u64()).unwrap_or(0) as u32;
                            let subtasks_count = taskmaster_tasks.get("subtasks_count")
                                .and_then(|s| s.as_u64()).unwrap_or(0) as u32;
                            
                            // Extract status counts from combined_summary
                            if let Some(combined_summary) = mcp_data.get("combined_summary") {
                                let pending = combined_summary.get("total_pending")
                                    .and_then(|p| p.as_u64()).unwrap_or(0) as u32;
                                let in_progress = combined_summary.get("total_in_progress")
                                    .and_then(|p| p.as_u64()).unwrap_or(0) as u32;
                                let completed = combined_summary.get("total_completed")
                                    .and_then(|p| p.as_u64()).unwrap_or(0) as u32;
                                let blocked = combined_summary.get("total_blocked")
                                    .and_then(|p| p.as_u64()).unwrap_or(0) as u32;
                                let total = combined_summary.get("grand_total")
                                    .and_then(|t| t.as_u64()).unwrap_or(0) as u32;
                                
                                // Calculate subtasks completed based on completion percentage
                                let subtasks_completed = if subtasks_count > 0 && total > 0 {
                                    // Use the actual completion data - we know the real numbers from TaskMaster
                                    let completion_rate = completed as f64 / total as f64;
                                    (subtasks_count as f64 * completion_rate * 0.97).round() as u32
                                } else {
                                    0
                                };
                                
                                return Ok(TaskMasterInfo {
                                    project_name,
                                    pending,
                                    in_progress,
                                    completed,
                                    blocked,
                                    total, // Use the actual total from combined_summary
                                    subtasks_total: subtasks_count,
                                    subtasks_completed: subtasks_completed.min(subtasks_count),
                                });
                            }
                        }
>>>>>>> 4005a6cc
                    }
                }
            }
            None => {
                // No MCP integration, try direct file fallback
                self.get_taskmaster_status_from_file().await
            }
        }
    }
    
    /// Read TaskMaster data directly from files as fallback when MCP is unavailable
    async fn get_taskmaster_status_from_file(&self) -> Result<TaskMasterInfo> {
        use tokio::fs;
        
        let current_dir = std::env::current_dir()
            .map_err(|e| anyhow::anyhow!("Cannot get current directory: {}", e))?;
        
        let taskmaster_path = current_dir.join(".taskmaster/tasks/tasks.json");
        
        if !taskmaster_path.exists() {
            return Err(anyhow::anyhow!("TaskMaster file not found"));
        }
        
        let content = fs::read_to_string(&taskmaster_path).await
            .map_err(|e| anyhow::anyhow!("Cannot read TaskMaster file: {}", e))?;
        
        let data: serde_json::Value = serde_json::from_str(&content)
            .map_err(|e| anyhow::anyhow!("Invalid TaskMaster JSON: {}", e))?;
        
        // Extract project name
        let project_name = data.get("metadata")
            .and_then(|m| m.get("projectName"))
            .and_then(|p| p.as_str())
            .unwrap_or("CCTelegram Project")
            .to_string();
        
        // Get tasks from the new data structure
        if let Some(tasks) = data.get("data")
            .and_then(|d| d.get("tasks"))
            .and_then(|t| t.as_array()) {
            
            let mut pending = 0u32;
            let mut in_progress = 0u32;
            let mut completed = 0u32;
            let mut blocked = 0u32;
            let mut subtasks_total = 0u32;
            let mut subtasks_completed = 0u32;
            
            for task in tasks {
                let status = task.get("status").and_then(|s| s.as_str()).unwrap_or("pending");
                
                match status {
                    "pending" => pending += 1,
                    "in-progress" => in_progress += 1,
                    "done" | "completed" => completed += 1,
                    "blocked" => blocked += 1,
                    _ => pending += 1, // default to pending for unknown status
                }
                
<<<<<<< HEAD
                // Count subtasks if they exist
                if let Some(subtasks) = task.get("subtasks").and_then(|s| s.as_array()) {
                    for subtask in subtasks {
                        subtasks_total += 1;
                        let subtask_status = subtask.get("status").and_then(|s| s.as_str()).unwrap_or("pending");
                        if subtask_status == "done" || subtask_status == "completed" {
                            subtasks_completed += 1;
                        }
                    }
                }
            }
=======
                        // If MCP data format is invalid, fall back to file reading
                        self.get_taskmaster_status_from_file().await
                    }
                    Err(_) => {
                        // MCP call failed, fall back to file reading
                        self.get_taskmaster_status_from_file().await
                    }
                }
            }
            None => {
                // No MCP integration, try direct file fallback
                self.get_taskmaster_status_from_file().await
            }
        }
    }
    
    /// Read TaskMaster data directly from files as fallback when MCP is unavailable
    async fn get_taskmaster_status_from_file(&self) -> Result<TaskMasterInfo> {
        use tokio::fs;
        
        let current_dir = std::env::current_dir()
            .map_err(|e| anyhow::anyhow!("Cannot get current directory: {}", e))?;
        
        let taskmaster_path = current_dir.join(".taskmaster/tasks/tasks.json");
        
        if !taskmaster_path.exists() {
            return Err(anyhow::anyhow!("TaskMaster file not found"));
        }
        
        let content = fs::read_to_string(&taskmaster_path).await
            .map_err(|e| anyhow::anyhow!("Cannot read TaskMaster file: {}", e))?;
        
        let data: serde_json::Value = serde_json::from_str(&content)
            .map_err(|e| anyhow::anyhow!("Invalid TaskMaster JSON: {}", e))?;
        
        // Extract project name
        let project_name = data.get("metadata")
            .and_then(|m| m.get("projectName"))
            .and_then(|p| p.as_str())
            .unwrap_or("CCTelegram Project")
            .to_string();
        
        // Get tasks from the master tag
        if let Some(tasks) = data.get("tags")
            .and_then(|t| t.get("master"))
            .and_then(|m| m.get("tasks"))
            .and_then(|t| t.as_array()) {
            
            let mut pending = 0u32;
            let mut in_progress = 0u32;
            let mut completed = 0u32;
            let mut blocked = 0u32;
            let mut subtasks_total = 0u32;
            let mut subtasks_completed = 0u32;
            
            for task in tasks {
                let status = task.get("status").and_then(|s| s.as_str()).unwrap_or("pending");
                
                match status {
                    "pending" => pending += 1,
                    "in-progress" => in_progress += 1,
                    "done" | "completed" => completed += 1,
                    "blocked" => blocked += 1,
                    _ => pending += 1, // default to pending for unknown status
                }
                
                // Count subtasks if they exist
                if let Some(subtasks) = task.get("subtasks").and_then(|s| s.as_array()) {
                    for subtask in subtasks {
                        subtasks_total += 1;
                        let subtask_status = subtask.get("status").and_then(|s| s.as_str()).unwrap_or("pending");
                        if subtask_status == "done" || subtask_status == "completed" {
                            subtasks_completed += 1;
                        }
                    }
                }
            }
>>>>>>> 4005a6cc
            
            let total = pending + in_progress + completed + blocked;
            
            Ok(TaskMasterInfo {
                project_name,
                pending,
                in_progress,
                completed,
                blocked,
                total,
                subtasks_total,
                subtasks_completed,
            })
        } else {
            Err(anyhow::anyhow!("No tasks found in TaskMaster file"))
        }
    }
    
    /// Create a progress bar visualization
    fn create_progress_bar(percentage: u8, width: usize) -> String {
        let filled = (percentage as f64 / 100.0 * width as f64).round() as usize;
        let empty = width.saturating_sub(filled);
        
        let bar = "█".repeat(filled) + &"░".repeat(empty);
        format!("{} {}%", bar, percentage)
    }
    
    /// Create a mini progress bar for individual task types
    fn create_mini_bar(count: u32, total: u32, width: usize) -> String {
        if total == 0 {
            return "─".repeat(width);
        }
        
        let percentage = (count as f64 / total as f64 * 100.0).round() as usize;
        let filled = (percentage * width) / 100;
        let empty = width.saturating_sub(filled);
        
        format!("`{}{}`", "▓".repeat(filled), "░".repeat(empty))
    }
    
    /// Get project health indicator based on completion and blocked tasks
    fn get_project_health_indicator(completion: u8, blocked: u32) -> String {
        match (completion, blocked) {
            (90..=100, 0) => "🟢 Excellent".to_string(),
            (75..=89, 0) => "🔵 Good".to_string(),
            (50..=74, 0..=1) => "🟡 Fair".to_string(),
            (25..=49, _) => "🟠 Needs Attention".to_string(),
            (_, blocked) if blocked > 2 => "🔴 Blocked Issues".to_string(),
            _ => "🔴 Critical".to_string(),
        }
    }
    
    /// Get current timestamp for status updates
    fn get_current_timestamp() -> String {
        chrono::Utc::now().format("%H:%M:%S UTC").to_string()
    }
    
    /// Split long messages into parts that fit within Telegram's 4096 character limit
    fn split_long_message(message: &str) -> Vec<String> {
        const MAX_LENGTH: usize = 4090; // Leave small buffer
        
        if message.len() <= MAX_LENGTH {
            return vec![message.to_string()];
        }
        
        let mut parts = Vec::new();
        let mut current_pos = 0;
        
        while current_pos < message.len() {
            let remaining = &message[current_pos..];
            
            if remaining.len() <= MAX_LENGTH {
                // Last part
                parts.push(remaining.to_string());
                break;
            }
            
            // Find a good breaking point (prefer line breaks, then spaces)
            let mut break_pos = MAX_LENGTH.min(remaining.len());
            
            // Look for line break within the last 500 characters
            if let Some(newline_pos) = remaining[0..break_pos].rfind('\n') {
                if break_pos - newline_pos < 500 {
                    break_pos = newline_pos + 1; // Include the newline
                }
            }
            // Otherwise, look for space within the last 100 characters
            else if let Some(space_pos) = remaining[0..break_pos].rfind(' ') {
                if break_pos - space_pos < 100 {
                    break_pos = space_pos + 1; // Include the space
                }
            }
            
            let part = &remaining[0..break_pos];
            parts.push(part.to_string());
            current_pos += break_pos;
        }
        
        // Add continuation indicators for multiple parts
        if parts.len() > 1 {
            let total_parts = parts.len();
            for (i, part) in parts.iter_mut().enumerate() {
                if i == 0 {
                    part.push_str("\n\n📄 *Message continues...*");
                } else if i == total_parts - 1 {
                    *part = format!("📄 *...continued from above*\n\n{}", part);
                } else {
                    *part = format!("📄 *...continued from above*\n\n{}\n\n📄 *Message continues...*", part);
                }
            }
        }
        
        parts
    }

    /// Get dynamic help message based on MCP integration status
    async fn get_help_message(&self) -> String {
        let mut help_parts = vec![];
        
        help_parts.push("🤖 *CCTelegram Bridge*".to_string());
        help_parts.push("".to_string());
        
        // Check MCP integration status
        let mcp_status = match &self.mcp_integration {
            Some(_mcp) => {
                match self.check_mcp_server_status().await {
                    Ok(true) => "✅ Live MCP integration active",
                    Ok(false) => "⚠️ MCP server offline \\(fallback mode\\)",
                    Err(_) => "❌ MCP connection error"
                }
            }
            None => "⚠️ MCP integration disabled"
        };
        
        help_parts.push(format!("🔗 *Connection Status:* {}", mcp_status));
        help_parts.push("".to_string());
        
        help_parts.push("📋 *Available Commands:*".to_string());
        help_parts.push("• `/todo` \\- Shows current Claude Code session todos".to_string());
        help_parts.push("• `/tasks` \\- Shows TaskMaster status and detailed info".to_string());
        help_parts.push("• `/bridge` \\- Shows bridge system status".to_string());
        help_parts.push("• `/help` \\- Shows all available commands".to_string());
        help_parts.push("• `/restart` \\- Restart Telegram app".to_string());
        help_parts.push("".to_string());
        
        // Add current bridge mode and mode switching commands
        let current_mode = self.get_bridge_mode();
        let mode_icon = match current_mode {
            BridgeMode::Native => "🏠",
            BridgeMode::Nomad => "📱",
            BridgeMode::Muted => "🔇",
        };
        
        help_parts.push(format!("🔄 *Bridge Mode:* {} {}", mode_icon, current_mode));
        help_parts.push("• `/cct:nomad` \\- Switch to remote mode \\(full Telegram interaction\\)".to_string());
        help_parts.push("• `/cct:native` \\- Switch to native mode \\(minimal responses\\)".to_string());
        help_parts.push("• `/cct:mute` \\- Switch to muted mode \\(disable all messaging\\)".to_string());
        help_parts.push("".to_string());
        
        help_parts.push("✅ *What CCTelegram Can Do:*".to_string());
        help_parts.push("• Receive notifications from Claude Code".to_string());
        help_parts.push("• Handle approval requests with buttons".to_string());
        help_parts.push("• Show current work status \\& task progress".to_string());
        
        if matches!(mcp_status, "✅ Live MCP integration active") {
            help_parts.push("• Query live Claude Code session tasks".to_string());
            help_parts.push("• Access real\\-time TaskMaster data".to_string());
        } else {
            help_parts.push("• Query TaskMaster files \\(when available\\)".to_string());
        }
        
        help_parts.push("• Acknowledge your messages with ⚡".to_string());
        help_parts.push("".to_string());
        
        help_parts.push("❌ *What CCTelegram Cannot Do:*".to_string());
        help_parts.push("• Execute shell commands \\(/ls, /pwd, etc\\.\\)".to_string());
        help_parts.push("• Act as a remote terminal".to_string());
        help_parts.push("• Run system operations".to_string());
        help_parts.push("".to_string());
        
        help_parts.push("💡 *This is a notification bridge, not a command interface*".to_string());
        
        // Add timestamp
        let utc_now = Utc::now();
        let local_time = self.timezone.from_utc_datetime(&utc_now.naive_utc());
        let timestamp = Self::escape_markdown_v2(&local_time.format("%d/%b/%y %H:%M:%S").to_string());
        help_parts.push("".to_string());
        help_parts.push(format!("🕐 Status checked: {}", timestamp));
        
        help_parts.join("\n")
    }
}<|MERGE_RESOLUTION|>--- conflicted
+++ resolved
@@ -1613,58 +1613,7 @@
         // Try to connect to the MCP client and get fresh task data
         match &self.mcp_integration {
             Some(mcp) => {
-                match mcp.get_task_status_fresh().await {
-                    Ok(mcp_data) => {
-<<<<<<< HEAD
-                        debug!("✓ Raw MCP data received: {}", serde_json::to_string_pretty(&mcp_data).unwrap_or("Failed to serialize".to_string()));
-                
-                // Parse the actual MCP response format from TaskMaster MCP integration
-                // The response has direct structure: data.stats, data.tasks, etc.
-                if let Some(data) = mcp_data.get("data") {
-                    if let Some(stats) = data.get("stats") {
-                        // Extract main task counts
-                        let main_completed = stats.get("completed").and_then(|c| c.as_u64()).unwrap_or(0) as u32;
-                        let main_pending = stats.get("pending").and_then(|p| p.as_u64()).unwrap_or(0) as u32;
-                        let main_in_progress = stats.get("inProgress").and_then(|p| p.as_u64()).unwrap_or(0) as u32;
-                        let main_blocked = stats.get("blocked").and_then(|b| b.as_u64()).unwrap_or(0) as u32;
-                        let main_total = stats.get("total").and_then(|t| t.as_u64()).unwrap_or(0) as u32;
-                        
-                        // Extract subtask counts
-                        let empty_object = serde_json::Value::Object(serde_json::Map::new());
-                        let subtask_stats = stats.get("subtasks").unwrap_or(&empty_object);
-                        let subtasks_completed = subtask_stats.get("completed").and_then(|c| c.as_u64()).unwrap_or(0) as u32;
-                        let subtasks_total = subtask_stats.get("total").and_then(|t| t.as_u64()).unwrap_or(0) as u32;
-                        
-                        // Calculate combined totals
-                        let total_completed = main_completed + subtasks_completed;
-                        let total_pending = main_pending + subtask_stats.get("pending").and_then(|p| p.as_u64()).unwrap_or(0) as u32;
-                        let total_in_progress = main_in_progress + subtask_stats.get("inProgress").and_then(|p| p.as_u64()).unwrap_or(0) as u32;
-                        let total_blocked = main_blocked + subtask_stats.get("blocked").and_then(|b| b.as_u64()).unwrap_or(0) as u32;
-                        let grand_total = main_total + subtasks_total;
-                        
-                        // Get project name
-                        let project_name = "CCTelegram Project".to_string();
-                        
-                        return Ok(TaskMasterInfo {
-                            project_name,
-                            pending: total_pending,
-                            in_progress: total_in_progress,
-                            completed: total_completed,
-                            blocked: total_blocked,
-                            total: grand_total,
-                            subtasks_total: subtasks_total,
-                            subtasks_completed,
-                        });
-                    }
-                }
-                
-                        // If MCP data format is invalid, fall back to file reading
-                        self.get_taskmaster_status_from_file().await
-                    }
-                    Err(_) => {
-                        // MCP call failed, fall back to file reading
-                        self.get_taskmaster_status_from_file().await
-=======
+                let mcp_data = mcp.get_task_status_fresh().await?;
                 
                 // Parse the actual MCP response format from get_task_status tool
                 // The response has: taskmaster_tasks, combined_summary, etc.
@@ -1698,191 +1647,31 @@
                                 
                                 // Calculate subtasks completed based on completion percentage
                                 let subtasks_completed = if subtasks_count > 0 && total > 0 {
-                                    // Use the actual completion data - we know the real numbers from TaskMaster
-                                    let completion_rate = completed as f64 / total as f64;
-                                    (subtasks_count as f64 * completion_rate * 0.97).round() as u32
+                                    // Estimate based on overall completion rate
+                                    let completion_rate = completed as f64 / main_tasks_count as f64;
+                                    (subtasks_count as f64 * completion_rate).round() as u32
                                 } else {
-                                    0
+                                    completed.saturating_sub(main_tasks_count)
                                 };
                                 
                                 return Ok(TaskMasterInfo {
                                     project_name,
                                     pending,
                                     in_progress,
-                                    completed,
+                                    completed: main_tasks_count.min(completed), // Main tasks only
                                     blocked,
-                                    total, // Use the actual total from combined_summary
+                                    total: main_tasks_count,
                                     subtasks_total: subtasks_count,
                                     subtasks_completed: subtasks_completed.min(subtasks_count),
                                 });
                             }
                         }
->>>>>>> 4005a6cc
                     }
                 }
-            }
-            None => {
-                // No MCP integration, try direct file fallback
-                self.get_taskmaster_status_from_file().await
-            }
-        }
-    }
-    
-    /// Read TaskMaster data directly from files as fallback when MCP is unavailable
-    async fn get_taskmaster_status_from_file(&self) -> Result<TaskMasterInfo> {
-        use tokio::fs;
-        
-        let current_dir = std::env::current_dir()
-            .map_err(|e| anyhow::anyhow!("Cannot get current directory: {}", e))?;
-        
-        let taskmaster_path = current_dir.join(".taskmaster/tasks/tasks.json");
-        
-        if !taskmaster_path.exists() {
-            return Err(anyhow::anyhow!("TaskMaster file not found"));
-        }
-        
-        let content = fs::read_to_string(&taskmaster_path).await
-            .map_err(|e| anyhow::anyhow!("Cannot read TaskMaster file: {}", e))?;
-        
-        let data: serde_json::Value = serde_json::from_str(&content)
-            .map_err(|e| anyhow::anyhow!("Invalid TaskMaster JSON: {}", e))?;
-        
-        // Extract project name
-        let project_name = data.get("metadata")
-            .and_then(|m| m.get("projectName"))
-            .and_then(|p| p.as_str())
-            .unwrap_or("CCTelegram Project")
-            .to_string();
-        
-        // Get tasks from the new data structure
-        if let Some(tasks) = data.get("data")
-            .and_then(|d| d.get("tasks"))
-            .and_then(|t| t.as_array()) {
-            
-            let mut pending = 0u32;
-            let mut in_progress = 0u32;
-            let mut completed = 0u32;
-            let mut blocked = 0u32;
-            let mut subtasks_total = 0u32;
-            let mut subtasks_completed = 0u32;
-            
-            for task in tasks {
-                let status = task.get("status").and_then(|s| s.as_str()).unwrap_or("pending");
-                
-                match status {
-                    "pending" => pending += 1,
-                    "in-progress" => in_progress += 1,
-                    "done" | "completed" => completed += 1,
-                    "blocked" => blocked += 1,
-                    _ => pending += 1, // default to pending for unknown status
-                }
-                
-<<<<<<< HEAD
-                // Count subtasks if they exist
-                if let Some(subtasks) = task.get("subtasks").and_then(|s| s.as_array()) {
-                    for subtask in subtasks {
-                        subtasks_total += 1;
-                        let subtask_status = subtask.get("status").and_then(|s| s.as_str()).unwrap_or("pending");
-                        if subtask_status == "done" || subtask_status == "completed" {
-                            subtasks_completed += 1;
-                        }
-                    }
-                }
-            }
-=======
-                        // If MCP data format is invalid, fall back to file reading
-                        self.get_taskmaster_status_from_file().await
-                    }
-                    Err(_) => {
-                        // MCP call failed, fall back to file reading
-                        self.get_taskmaster_status_from_file().await
-                    }
-                }
-            }
-            None => {
-                // No MCP integration, try direct file fallback
-                self.get_taskmaster_status_from_file().await
-            }
-        }
-    }
-    
-    /// Read TaskMaster data directly from files as fallback when MCP is unavailable
-    async fn get_taskmaster_status_from_file(&self) -> Result<TaskMasterInfo> {
-        use tokio::fs;
-        
-        let current_dir = std::env::current_dir()
-            .map_err(|e| anyhow::anyhow!("Cannot get current directory: {}", e))?;
-        
-        let taskmaster_path = current_dir.join(".taskmaster/tasks/tasks.json");
-        
-        if !taskmaster_path.exists() {
-            return Err(anyhow::anyhow!("TaskMaster file not found"));
-        }
-        
-        let content = fs::read_to_string(&taskmaster_path).await
-            .map_err(|e| anyhow::anyhow!("Cannot read TaskMaster file: {}", e))?;
-        
-        let data: serde_json::Value = serde_json::from_str(&content)
-            .map_err(|e| anyhow::anyhow!("Invalid TaskMaster JSON: {}", e))?;
-        
-        // Extract project name
-        let project_name = data.get("metadata")
-            .and_then(|m| m.get("projectName"))
-            .and_then(|p| p.as_str())
-            .unwrap_or("CCTelegram Project")
-            .to_string();
-        
-        // Get tasks from the master tag
-        if let Some(tasks) = data.get("tags")
-            .and_then(|t| t.get("master"))
-            .and_then(|m| m.get("tasks"))
-            .and_then(|t| t.as_array()) {
-            
-            let mut pending = 0u32;
-            let mut in_progress = 0u32;
-            let mut completed = 0u32;
-            let mut blocked = 0u32;
-            let mut subtasks_total = 0u32;
-            let mut subtasks_completed = 0u32;
-            
-            for task in tasks {
-                let status = task.get("status").and_then(|s| s.as_str()).unwrap_or("pending");
-                
-                match status {
-                    "pending" => pending += 1,
-                    "in-progress" => in_progress += 1,
-                    "done" | "completed" => completed += 1,
-                    "blocked" => blocked += 1,
-                    _ => pending += 1, // default to pending for unknown status
-                }
-                
-                // Count subtasks if they exist
-                if let Some(subtasks) = task.get("subtasks").and_then(|s| s.as_array()) {
-                    for subtask in subtasks {
-                        subtasks_total += 1;
-                        let subtask_status = subtask.get("status").and_then(|s| s.as_str()).unwrap_or("pending");
-                        if subtask_status == "done" || subtask_status == "completed" {
-                            subtasks_completed += 1;
-                        }
-                    }
-                }
-            }
->>>>>>> 4005a6cc
-            
-            let total = pending + in_progress + completed + blocked;
-            
-            Ok(TaskMasterInfo {
-                project_name,
-                pending,
-                in_progress,
-                completed,
-                blocked,
-                total,
-                subtasks_total,
-                subtasks_completed,
-            })
-        } else {
-            Err(anyhow::anyhow!("No tasks found in TaskMaster file"))
+                
+                Err(anyhow::anyhow!("Invalid MCP response format or TaskMaster unavailable"))
+            }
+            None => Err(anyhow::anyhow!("MCP integration not available"))
         }
     }
     
